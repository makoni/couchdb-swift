# CouchDB Client for Swift

<p align="center">
	<a href="https://github.com/makoni/couchdb-vapor">
        <img src="https://spaceinbox.me/images/appicons/5cff134d1bb4a2e90faea5cf4e0002a2.svg?31-a992eba6ad7e189f4b3e0988936056ca" height="200">
    </a>
</p>

[![](https://img.shields.io/endpoint?url=https%3A%2F%2Fswiftpackageindex.com%2Fapi%2Fpackages%2Fmakoni%2Fcouchdb-vapor%2Fbadge%3Ftype%3Dplatforms)](https://swiftpackageindex.com/makoni/couchdb-vapor)
[![](https://img.shields.io/endpoint?url=https%3A%2F%2Fswiftpackageindex.com%2Fapi%2Fpackages%2Fmakoni%2Fcouchdb-vapor%2Fbadge%3Ftype%3Dswift-versions)](https://swiftpackageindex.com/makoni/couchdb-vapor)
[![Vapor 4](https://img.shields.io/badge/vapor-4-blue.svg?style=flat)](https://vapor.codes)

[![Build on macOS](https://github.com/makoni/couchdb-vapor/actions/workflows/build-macos.yml/badge.svg?branch=master)](https://github.com/makoni/couchdb-vapor/actions/workflows/build-macos.yml)
[![Build on Ubuntu](https://github.com/makoni/couchdb-vapor/actions/workflows/build-ubuntu.yml/badge.svg?branch=master)](https://github.com/makoni/couchdb-vapor/actions/workflows/build-ubuntu.yml)
[![Test on Ubuntu](https://github.com/makoni/couchdb-vapor/actions/workflows/test-ubuntu.yml/badge.svg?branch=master)](https://github.com/makoni/couchdb-vapor/actions/workflows/test-ubuntu.yml)



This is a simple library to work with CouchDB in Swift.

- The latest version supports strict concurrency: `CouchDBClient` is an actor and requires Swift 6.0 or newer. For Swift 5, you can still use version `1.7.0`.
- Compatible with Vapor 4.
- Version `1.0.0` can be used with Vapor 4 without `async/await`; Swift 5.3 is required.
- You can use the old version for Vapor 3 by checking out the `vapor3` branch or using versions earlier than `1.0.0`.

The only dependency for this library is [`async-http-client`](https://github.com/swift-server/async-http-client).
<<<<<<< HEAD
=======

>>>>>>> 84367ef1
---

## Documentation

Find documentation, examples, and tutorials [here](https://spaceinbox.me/docs/couchdbclient/documentation/couchdbclient).

---

## Installation

### Swift Package Manager

Add the following to the `dependencies` section of your `Package.swift`:

```swift
dependencies: [
    .package(url: "https://github.com/makoni/couchdb-vapor.git", from: "1.6.0"),
]

---

## Initialization

```swift
let config = CouchDBClient.Config(
    couchProtocol: .http,
    couchHost: "127.0.0.1",
    couchPort: 5984,
    userName: "admin",
    userPassword: "",
    requestsTimeout: 30
)
let couchDBClient = CouchDBClient(config: config)
```

To avoid hardcoding your password, you can pass the COUCHDB_PASS parameter via the command line. For example, you can run your server-side Swift project as follows:
```bash
COUCHDB_PASS=myPassword /path/.build/x86_64-unknown-linux-gnu/release/Run
```
In this case, use the initializer without the userPassword parameter:

```swift
let config = CouchDBClient.Config(
    couchProtocol: .http,
    couchHost: "127.0.0.1",
    couchPort: 5984,
    userName: "admin",
    requestsTimeout: 30
)
let couchDBClient = CouchDBClient(config: config)
```

## Usage examples

### Define Your Document Model

```swift
// Example struct
struct ExpectedDoc: CouchDBRepresentable {
    var name: String
    var _id: String = NSUUID().uuidString
    var _rev: String?

    func updateRevision(_ newRevision: String) -> Self {
        return ExpectedDoc(name: name, _id: _id, _rev: newRevision)
    }
}
```

### Insert Data

```swift
var testDoc = ExpectedDoc(name: "My name")

testDoc = try await couchDBClient.insert(
    dbName: "databaseName",
    doc: testDoc
)

print(testDoc) // testDoc has _id and _rev values now
```

### Update Data

```swift
// get data from a database by document ID
var doc: ExpectedDoc = try await couchDBClient.get(fromDB: "databaseName", uri: "documentId")
print(doc)

// Update value
doc.name = "Updated name"

doc = try await couchDBClient.update(
    dbName: testsDB,
    doc: doc
)

print(doc) // doc will have updated name and _rev values now
```

### Delete Data

```swift
let response = try await couchDBClient.delete(fromDb: "databaseName", doc: doc)
// or by uri
let response = try await couchDBClient.delete(fromDb: "databaseName", uri: doc._id,rev: doc._rev)
```

### Get All Databases

```swift
let dbs = try await couchDBClient.getAllDBs()
print(dbs)
// prints: ["_global_changes", "_replicator", "_users", "yourDBname"]
```

### Find Documents in a Database by Selector
```swift
let selector = ["selector": ["name": "Sam"]]
let docs: [ExpectedDoc] = try await couchDBClient.find(in: "databaseName", selector: selector)
print(docs)
```

### Using with Vapor
Here's a simple [tutorial](https://spaceinbox.me/docs/couchdbclient/tutorials/couchdbclient/vaportutorial) for Vapor.
<|MERGE_RESOLUTION|>--- conflicted
+++ resolved
@@ -24,10 +24,7 @@
 - You can use the old version for Vapor 3 by checking out the `vapor3` branch or using versions earlier than `1.0.0`.
 
 The only dependency for this library is [`async-http-client`](https://github.com/swift-server/async-http-client).
-<<<<<<< HEAD
-=======
 
->>>>>>> 84367ef1
 ---
 
 ## Documentation
